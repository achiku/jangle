--- conflicted
+++ resolved
@@ -104,13 +104,8 @@
         sys.exit(2)
 
 
-<<<<<<< HEAD
 def create_ssh_command(session, instance_id, instance_name, username, key_file, port, ssh_options,
-                       gateway_instance_id, gateway_username):
-=======
-def create_ssh_command(instance_id, instance_name, username, key_file, port, ssh_options,
                        use_private_ip, gateway_instance_id, gateway_username):
->>>>>>> b0f5f8ff
     """Create SSH Login command string"""
     ec2 = session.resource('ec2')
     if instance_id is not None:
@@ -181,14 +176,9 @@
 @click.option('--gateway-instance-id', '-g', default=None, help='Gateway instance id')
 @click.option('--gateway-username', '-x', default=None, help='Gateway username')
 @click.option('--dry-run', is_flag=True, default=False, help='Print SSH Login command and exist')
-<<<<<<< HEAD
-@click.option('--profile-name', '-P')
-def ssh(instance_id, instance_name, username, key_file, port, ssh_options,
+@click.option('--profile-name', '-P')
+def ssh(instance_id, instance_name, username, key_file, port, ssh_options, private_ip,
         gateway_instance_id, gateway_username, dry_run, profile_name):
-=======
-def ssh(instance_id, instance_name, username, key_file, port, ssh_options, private_ip,
-        gateway_instance_id, gateway_username, dry_run):
->>>>>>> b0f5f8ff
     """SSH to EC2 instance"""
     session = create_session(profile_name)
 
@@ -203,12 +193,8 @@
             "can't to be specified at the same time.", err=True)
         sys.exit(1)
     cmd = create_ssh_command(
-<<<<<<< HEAD
         session,
-        instance_id, instance_name, username, key_file, port, ssh_options,
-=======
         instance_id, instance_name, username, key_file, port, ssh_options, private_ip,
->>>>>>> b0f5f8ff
         gateway_instance_id, gateway_username)
     if not dry_run:
         subprocess.call(cmd, shell=True)
